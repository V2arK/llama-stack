--- conflicted
+++ resolved
@@ -58,17 +58,12 @@
 # published model identifiers to llama-stack's `CoreModelId`.
 MODEL_ALIASES = [
     build_model_entry(
-<<<<<<< HEAD
-        "meta-llama/Llama-3.2-3B-Instruct",
-        CoreModelId.llama3_2_3b_instruct.value,
-=======
         "meta-llama/Llama-3.3-70B-Instruct",
         CoreModelId.llama3_3_70b_instruct.value,
     ),
     build_model_entry(
         "meta-llama/Llama-3.1-405B-Instruct-FP8",
         CoreModelId.llama3_1_405b_instruct.value,
->>>>>>> 82061f45
     ),
 ]
 
